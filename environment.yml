--- conflicted
+++ resolved
@@ -4,20 +4,9 @@
   - conda-forge
   - defaults
 dependencies:
-<<<<<<< HEAD
-  - factory_boy >= 2.12
-  - scrapy >= 1.7
-  - pytest >= 5.2
-  - feedparser >= 6.0
-  - coloredlogs ~= 15.0
-
-  - pip:
-    - --editable ./[docs,tests,dev]
-=======
   # Used to set up the environment
   - pip>=21,<23
   - python>=3.10,<3.11
   - setuptools<64
   - pip:
-      - --editable ./[dev,docs,tests]
->>>>>>> 6a83f02a
+      - --editable ./[dev,docs,tests]