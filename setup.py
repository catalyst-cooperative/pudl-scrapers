--- conflicted
+++ resolved
@@ -2,15 +2,6 @@
 """Setup script to install the PUDL scrapers repo as a package."""
 from setuptools import find_packages, setup
 
-<<<<<<< HEAD
-setup(name="pudl_scrapers",
-      version="0.2.0",
-      author="PUDL",
-      packages=find_packages(),
-      entry_points={
-          "console_scripts": ["epacems=pudl_scrapers.bin.epacems:main", "ferc_xbrl=pudl_scrapers.bin.ferc_xbrl:main"]
-      })
-=======
 setup(
     name="pudl_scrapers",
     version="0.2.0",
@@ -22,6 +13,7 @@
     python_requires=">=3.10,<3.11",
     install_requires=[
         "factory_boy>=2.12",
+        "feedparser>=6.0",
         "scrapy>=1.7",
         "tqdm>=4.64",
     ],
@@ -64,7 +56,7 @@
         "console_scripts": [
             "epacems=pudl_scrapers.bin.epacems:main",
             "eia_bulk_elec=pudl_scrapers.bin.eia_bulk_elec:main",
+            "ferc_xbrl=pudl_scrapers.bin.ferc_xbrl:main",
         ]
     },
-)
->>>>>>> 6a83f02a
+)